--- conflicted
+++ resolved
@@ -32,8 +32,6 @@
         "parse.cpp",
         "writer.cpp",
     ],
-<<<<<<< HEAD
-=======
     shared_libs: [
         "libbase",
     ],
@@ -71,7 +69,6 @@
     shared_libs: [
         "libbase",
     ],
->>>>>>> c3dafa30
     cflags: [
         "-Wall",
         "-Werror",
