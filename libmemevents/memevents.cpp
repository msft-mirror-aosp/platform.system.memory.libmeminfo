--- conflicted
+++ resolved
@@ -40,11 +40,7 @@
 namespace memevents {
 
 static const std::string kClientRingBuffers[MemEventClient::NR_CLIENTS] = {
-<<<<<<< HEAD
-        "/sys/fs/bpf/map_bpfMemEvents_ams_rb", "/sys/fs/bpf/map_bpfMemEvents_lmkd_rb"};
-=======
         MEM_EVENTS_AMS_RB, MEM_EVENTS_TEST_RB, MEM_EVENTS_TEST_RB};
->>>>>>> bf089de6
 
 class MemBpfRingbuf : public BpfRingbufBase {
   public:
@@ -90,11 +86,7 @@
     // AMS
     {
         {
-<<<<<<< HEAD
-            .prog = "/sys/fs/bpf/prog_bpfMemEvents_tracepoint_oom_mark_victim_ams",
-=======
             .prog = MEM_EVENTS_AMS_OOM_MARK_VICTIM_TP,
->>>>>>> bf089de6
             .tpGroup = "oom",
             .tpEvent = "mark_victim"
         },
@@ -102,22 +94,12 @@
     // LMKD
     {
         {
-<<<<<<< HEAD
-            .prog = "/sys/fs/bpf/"
-                        "prog_bpfMemEvents_tracepoint_vmscan_mm_vmscan_direct_reclaim_begin_lmkd",
-=======
             .prog = MEM_EVENTS_LMKD_VMSCAN_DR_BEGIN_TP,
->>>>>>> bf089de6
             .tpGroup = "vmscan",
             .tpEvent = "mm_vmscan_direct_reclaim_begin"
         },
         {
-<<<<<<< HEAD
-            .prog = "/sys/fs/bpf/"
-                        "prog_bpfMemEvents_tracepoint_vmscan_mm_vmscan_direct_reclaim_end_lmkd",
-=======
             .prog = MEM_EVENTS_LMKD_VMSCAN_DR_END_TP,
->>>>>>> bf089de6
             .tpGroup = "vmscan",
             .tpEvent = "mm_vmscan_direct_reclaim_end"
         },
@@ -184,15 +166,12 @@
         return true;
     }
 
-<<<<<<< HEAD
-=======
     if (mClient == MemEventClient::TEST_CLIENT) {
         mEventsRegistered[event_type] = true;
         mNumEventsRegistered++;
         return true;
     }
 
->>>>>>> bf089de6
     if (event_type >= attachments[mClient].size()) {
         /*
          * Not all clients have access to the same tracepoints, for example,
@@ -239,17 +218,6 @@
 bool MemEventListener::deregisterEvent(mem_event_type_t event_type) {
     if (!memBpfRb) {
         LOG(ERROR) << "memevent failed to deregister, failure to initialize";
-<<<<<<< HEAD
-        return false;
-    }
-    if (!isValidEventType(event_type)) {
-        LOG(ERROR) << "memevent failed to deregister, invalid event type";
-        return false;
-    }
-
-    if (!mEventsRegistered[event_type]) return true;
-
-=======
         return false;
     }
     if (!isValidEventType(event_type)) {
@@ -265,7 +233,6 @@
         return true;
     }
 
->>>>>>> bf089de6
     const auto attachment = attachments[mClient][event_type];
     if (bpf_detach_tracepoint(attachment.tpGroup.c_str(), attachment.tpEvent.c_str()) < 0) {
         PLOG(ERROR) << "memevent failed to deregister event " << event_type << " from bpf prog to "
@@ -292,7 +259,6 @@
 bool MemEventListener::getMemEvents(std::vector<mem_event_t>& mem_events) {
     if (!memBpfRb) {
         LOG(ERROR) << "memevent failed getting memory events, failure to initialize";
-<<<<<<< HEAD
         return false;
     }
 
@@ -305,20 +271,6 @@
         return false;
     }
 
-=======
-        return false;
-    }
-
-    base::Result<int> ret = memBpfRb->ConsumeAll([&](const mem_event_t& mem_event) {
-        if (mEventsRegistered[mem_event.type]) mem_events.emplace_back(mem_event);
-    });
-
-    if (!ret.ok()) {
-        LOG(ERROR) << "memevent failed getting memory events: " << ret.error().message();
-        return false;
-    }
-
->>>>>>> bf089de6
     return true;
 }
 
